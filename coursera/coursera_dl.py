--- conflicted
+++ resolved
@@ -651,12 +651,9 @@
                       lecture_filter=None,
                       path='',
                       verbose_dirs=False,
-<<<<<<< HEAD
                       preview=False,
                       combined_section_lectures_nums=False,
-=======
                       hooks=[]
->>>>>>> 68284a45
                       ):
     """
     Downloads lecture resources described by sections.
@@ -716,10 +713,12 @@
                     last_update = time.time()
                 else:
                     logging.info('%s already downloaded', lecfn)
-<<<<<<< HEAD
                     # if this file hasn't been modified in a long time,
                     # record that time
                     last_update = max(last_update, os.path.getmtime(lecfn))
+
+        for hook in hooks:
+            os.system("cd \"%s\"; %s" % (sec, hook))
 
     # if we haven't updated any files in 1 month, we're probably
     # done with this course
@@ -737,10 +736,6 @@
     Added for backward compatibility, pre 2.7.
     """
     return (td.microseconds + (td.seconds + td.days * 24 * 3600) * 10**6) // 10**6
-=======
-        for hook in hooks:
-            os.system("cd \"%s\"; %s" % (sec, hook))
->>>>>>> 68284a45
 
 
 def download_file(url,
@@ -1022,19 +1017,16 @@
                         action='store_true',
                         default=False,
                         help='download sections in reverse order')
-<<<<<<< HEAD
     parser.add_argument('--combined-section-lectures-nums',
                         dest='combined_section_lectures_nums',
                         action='store_true',
                         default=False,
                         help='include lecture and section name in final files')
-=======
     parser.add_argument('--hook',
                         dest='hooks',
                         action='append',
                         default=[],
                         help='hooks to run when finished')
->>>>>>> 68284a45
 
     args = parser.parse_args()
 
@@ -1110,12 +1102,9 @@
                       args.lecture_filter,
                       args.path,
                       args.verbose_dirs,
-<<<<<<< HEAD
                       args.preview,
                       args.combined_section_lectures_nums,
-=======
                       args.hooks
->>>>>>> 68284a45
                       )
 
     if not args.cookies_file:
